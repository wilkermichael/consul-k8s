package serveraclinit

import (
	"context"
	"errors"
	"fmt"

	"github.com/hashicorp/consul-k8s/namespaces"
	"github.com/hashicorp/consul/api"
	apiv1 "k8s.io/api/core/v1"
	metav1 "k8s.io/apimachinery/pkg/apis/meta/v1"
)

// We use the default Kubernetes service as the default host
// for the auth method created in Consul.
// This is recommended as described here:
// https://kubernetes.io/docs/tasks/access-application-cluster/access-cluster/#accessing-the-api-from-a-pod
const defaultKubernetesHost = "https://kubernetes.default.svc"

// configureConnectInject sets up auth methods so that connect injection will
// work.
func (c *Command) configureConnectInject(consulClient *api.Client) error {

	authMethodName := c.withPrefix("k8s-auth-method")

	// Create the auth method template. This requires calls to the
	// kubernetes environment.
	authMethodTmpl, err := c.createAuthMethodTmpl(authMethodName)
	if err != nil {
		return err
	}

	// Set up the auth method in the specific namespace if not mirroring.
	// If namespaces and mirroring are enabled, this is not necessary because
	// the auth method will fall back to being created in the Consul `default`
	// namespace automatically, as is necessary for mirroring.
	// Note: if the config changes, an auth method will be created in the
	// correct namespace, but the old auth method will not be removed.
	writeOptions := api.WriteOptions{}
	if c.flagEnableNamespaces && !c.flagEnableInjectK8SNSMirroring {
		writeOptions.Namespace = c.flagConsulInjectDestinationNamespace

		if c.flagConsulInjectDestinationNamespace != consulDefaultNamespace {
			// If not the default namespace, check if it exists, creating it
			// if necessary. The Consul namespace must exist for the AuthMethod
			// to be created there.
			err = c.untilSucceeds(fmt.Sprintf("checking or creating namespace %s",
				c.flagConsulInjectDestinationNamespace),
				func() error {
					_, err := namespaces.EnsureExists(consulClient, c.flagConsulInjectDestinationNamespace, "cross-namespace-policy")
					return err
				})
			if err != nil {
				return err
			}
		}
	}

	err = c.untilSucceeds(fmt.Sprintf("creating auth method %s", authMethodTmpl.Name),
		func() error {
			var err error
			// `AuthMethodCreate` will also be able to update an existing
			// AuthMethod based on the name provided. This means that any
			// configuration changes will correctly update the AuthMethod.
			_, _, err = consulClient.ACL().AuthMethodCreate(&authMethodTmpl, &writeOptions)
			return err
		})
	if err != nil {
		return err
	}

	// Create the binding rule.
	abr := api.ACLBindingRule{
		Description: "Kubernetes binding rule",
		AuthMethod:  authMethodName,
		BindType:    api.BindingRuleBindTypeService,
		BindName:    "${serviceaccount.name}",
		Selector:    c.flagBindingRuleSelector,
	}

	// Binding rule list api call query options
	queryOptions := api.QueryOptions{}

	// Add a namespace if appropriate
	// If namespaces and mirroring are enabled, this is not necessary because
	// the binding rule will fall back to being created in the Consul `default`
	// namespace automatically, as is necessary for mirroring.
	if c.flagEnableNamespaces && !c.flagEnableInjectK8SNSMirroring {
		abr.Namespace = c.flagConsulInjectDestinationNamespace
		queryOptions.Namespace = c.flagConsulInjectDestinationNamespace
	}

	var existingRules []*api.ACLBindingRule
	err = c.untilSucceeds(fmt.Sprintf("listing binding rules for auth method %s", authMethodName),
		func() error {
			var err error
			existingRules, _, err = consulClient.ACL().BindingRuleList(authMethodName, &queryOptions)
			return err
		})
	if err != nil {
		return err
	}

	// If the binding rule already exists, update it
	// This updates the binding rule any time the acl bootstrapping
	// command is rerun, which is a bit of extra overhead, but is
	// necessary to pick up any potential config changes.
	if len(existingRules) > 0 {
		// Find the policy that matches our name and description
		// and that's the ID we need
		for _, existingRule := range existingRules {
			if existingRule.BindName == abr.BindName && existingRule.Description == abr.Description {
				abr.ID = existingRule.ID
			}
		}

		// This will only happen if there are existing policies
		// for this auth method, but none that match the binding
		// rule set up here in the bootstrap method.
		if abr.ID == "" {
			return errors.New("unable to find a matching ACL binding rule to update")
		}

		err = c.untilSucceeds(fmt.Sprintf("updating acl binding rule for %s", authMethodName),
			func() error {
				_, _, err := consulClient.ACL().BindingRuleUpdate(&abr, nil)
				return err
			})
	} else {
		// Otherwise create the binding rule
		err = c.untilSucceeds(fmt.Sprintf("creating acl binding rule for %s", authMethodName),
			func() error {
				_, _, err := consulClient.ACL().BindingRuleCreate(&abr, nil)
				return err
			})
	}
	return err
}

func (c *Command) createAuthMethodTmpl(authMethodName string) (api.ACLAuthMethod, error) {
	// Get the Secret name for the auth method ServiceAccount.
	var authMethodServiceAccount *apiv1.ServiceAccount
	saName := c.withPrefix("connect-injector-authmethod-svc-account")
	err := c.untilSucceeds(fmt.Sprintf("getting %s ServiceAccount", saName),
		func() error {
			var err error
			authMethodServiceAccount, err = c.clientset.CoreV1().ServiceAccounts(c.flagK8sNamespace).Get(context.TODO(), saName, metav1.GetOptions{})
			return err
		})
	if err != nil {
		return api.ACLAuthMethod{}, err
	}

	// ServiceAccounts always have a secret name. The secret
	// contains the JWT token.
	// Because there could be multiple secrets attached to the service account,
	// we need pick the first one of type "kubernetes.io/service-account-token".
	var saSecret *apiv1.Secret
<<<<<<< HEAD
	err = c.untilSucceeds(fmt.Sprintf("getting %s Secret", saSecretName),
		func() error {
			var err error
			saSecret, err = c.clientset.CoreV1().Secrets(c.flagK8sNamespace).Get(context.TODO(), saSecretName, metav1.GetOptions{})
			return err
		})
=======
	for _, secretRef := range authMethodServiceAccount.Secrets {
		var secret *apiv1.Secret
		err = c.untilSucceeds(fmt.Sprintf("getting %s Secret", secretRef.Name),
			func() error {
				var err error
				secret, err = c.clientset.CoreV1().Secrets(c.flagK8sNamespace).Get(context.TODO(), secretRef.Name, metav1.GetOptions{})
				return err
			})
		if secret != nil && secret.Type == apiv1.SecretTypeServiceAccountToken {
			saSecret = secret
			break
		}
	}
>>>>>>> 2379a375
	if err != nil {
		return api.ACLAuthMethod{}, err
	}
	// This is very unlikely to happen because Kubernetes ensure that there is always
	// a secret of type ServiceAccountToken.
	if saSecret == nil {
		return api.ACLAuthMethod{},
			fmt.Errorf("found no secret of type 'kubernetes.io/service-account-token' associated with the %s service account", saName)
	}

	kubernetesHost := defaultKubernetesHost

	// Check if custom auth method Host and CACert are provided
	if c.flagInjectAuthMethodHost != "" {
		kubernetesHost = c.flagInjectAuthMethodHost
	}

	// Now we're ready to set up Consul's auth method.
	authMethodTmpl := api.ACLAuthMethod{
		Name:        authMethodName,
		Description: "Kubernetes Auth Method",
		Type:        "kubernetes",
		Config: map[string]interface{}{
			"Host":              kubernetesHost,
			"CACert":            string(saSecret.Data["ca.crt"]),
			"ServiceAccountJWT": string(saSecret.Data["token"]),
		},
	}

	// Add options for mirroring namespaces
	if c.flagEnableNamespaces && c.flagEnableInjectK8SNSMirroring {
		authMethodTmpl.Config["MapNamespaces"] = true
		authMethodTmpl.Config["ConsulNamespacePrefix"] = c.flagInjectK8SNSMirroringPrefix
	}

	return authMethodTmpl, nil
}<|MERGE_RESOLUTION|>--- conflicted
+++ resolved
@@ -156,14 +156,6 @@
 	// Because there could be multiple secrets attached to the service account,
 	// we need pick the first one of type "kubernetes.io/service-account-token".
 	var saSecret *apiv1.Secret
-<<<<<<< HEAD
-	err = c.untilSucceeds(fmt.Sprintf("getting %s Secret", saSecretName),
-		func() error {
-			var err error
-			saSecret, err = c.clientset.CoreV1().Secrets(c.flagK8sNamespace).Get(context.TODO(), saSecretName, metav1.GetOptions{})
-			return err
-		})
-=======
 	for _, secretRef := range authMethodServiceAccount.Secrets {
 		var secret *apiv1.Secret
 		err = c.untilSucceeds(fmt.Sprintf("getting %s Secret", secretRef.Name),
@@ -177,7 +169,6 @@
 			break
 		}
 	}
->>>>>>> 2379a375
 	if err != nil {
 		return api.ACLAuthMethod{}, err
 	}
