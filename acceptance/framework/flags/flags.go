package flags

import (
	"errors"
	"flag"
	"os"
	"sync"

	"github.com/hashicorp/consul-k8s/acceptance/framework/config"
	"github.com/hashicorp/go-version"
)

type TestFlags struct {
	flagKubeconfig  string
	flagKubecontext string
	flagNamespace   string

	flagEnableMultiCluster   bool
	flagSecondaryKubeconfig  string
	flagSecondaryKubecontext string
	flagSecondaryNamespace   string

	flagEnableEnterprise  bool
	flagEnterpriseLicense string

	flagEnableOpenshift bool

	flagEnablePodSecurityPolicies bool

	flagEnableTransparentProxy bool

<<<<<<< HEAD
	flagConsulImage        string
	flagConsulMajorVersion int
	flagConsulK8sImage     string
=======
	flagConsulImage    string
	flagConsulK8sImage string
	flagConsulVersion  string
>>>>>>> 9968b417

	flagNoCleanupOnFailure bool

	flagDebugDirectory string

	flagUseKind bool

	once sync.Once
}

func NewTestFlags() *TestFlags {
	t := &TestFlags{}
	t.once.Do(t.init)

	return t
}

func (t *TestFlags) init() {
	flag.StringVar(&t.flagKubeconfig, "kubeconfig", "", "The path to a kubeconfig file. If this is blank, "+
		"the default kubeconfig path (~/.kube/config) will be used.")
	flag.StringVar(&t.flagKubecontext, "kubecontext", "", "The name of the Kubernetes context to use. If this is blank, "+
		"the context set as the current context will be used by default.")
	flag.StringVar(&t.flagNamespace, "namespace", "", "The Kubernetes namespace to use for tests.")

	flag.StringVar(&t.flagConsulImage, "consul-image", "", "The Consul image to use for all tests.")
	flag.IntVar(&t.flagConsulMajorVersion, "consul-major-version", 0, "The Consul major version.")
	flag.StringVar(&t.flagConsulK8sImage, "consul-k8s-image", "", "The consul-k8s image to use for all tests.")
	flag.StringVar(&t.flagConsulVersion, "consul-version", "", "The consul version used for all tests.")

	flag.BoolVar(&t.flagEnableMultiCluster, "enable-multi-cluster", false,
		"If true, the tests that require multiple Kubernetes clusters will be run. "+
			"At least one of -secondary-kubeconfig or -secondary-kubecontext is required when this flag is used.")
	flag.StringVar(&t.flagSecondaryKubeconfig, "secondary-kubeconfig", "", "The path to a kubeconfig file of the secondary k8s cluster. "+
		"If this is blank, the default kubeconfig path (~/.kube/config) will be used.")
	flag.StringVar(&t.flagSecondaryKubecontext, "secondary-kubecontext", "", "The name of the Kubernetes context for the secondary cluster to use. "+
		"If this is blank, the context set as the current context will be used by default.")
	flag.StringVar(&t.flagSecondaryNamespace, "secondary-namespace", "", "The Kubernetes namespace to use in the secondary k8s cluster.")

	flag.BoolVar(&t.flagEnableEnterprise, "enable-enterprise", false,
		"If true, the test suite will run tests for enterprise features. "+
			"Note that some features may require setting the enterprise license flag below or the env var CONSUL_ENT_LICENSE")
	flag.StringVar(&t.flagEnterpriseLicense, "enterprise-license", "",
		"The enterprise license for Consul.")

	flag.BoolVar(&t.flagEnableOpenshift, "enable-openshift", false,
		"If true, the tests will automatically add Openshift Helm value for each Helm install.")

	flag.BoolVar(&t.flagEnablePodSecurityPolicies, "enable-pod-security-policies", false,
		"If true, the test suite will run tests with pod security policies enabled.")

	flag.BoolVar(&t.flagEnableTransparentProxy, "enable-transparent-proxy", false,
		"If true, the test suite will run tests with transparent proxy enabled. "+
			"This applies only to tests that enable connectInject.")

	flag.BoolVar(&t.flagNoCleanupOnFailure, "no-cleanup-on-failure", false,
		"If true, the tests will not cleanup Kubernetes resources they create when they finish running."+
			"Note this flag must be run with -failfast flag, otherwise subsequent tests will fail.")

	flag.StringVar(&t.flagDebugDirectory, "debug-directory", "", "The directory where to write debug information about failed test runs, "+
		"such as logs and pod definitions. If not provided, a temporary directory will be created by the tests.")

	flag.BoolVar(&t.flagUseKind, "use-kind", false,
		"If true, the tests will assume they are running against a local kind cluster(s).")

	if t.flagEnterpriseLicense == "" {
		t.flagEnterpriseLicense = os.Getenv("CONSUL_ENT_LICENSE")
	}
}

func (t *TestFlags) Validate() error {
	if t.flagEnableMultiCluster {
		if t.flagSecondaryKubecontext == "" && t.flagSecondaryKubeconfig == "" {
			return errors.New("at least one of -secondary-kubecontext or -secondary-kubeconfig flags must be provided if -enable-multi-cluster is set")
		}
	}

	if t.flagEnableEnterprise && t.flagEnterpriseLicense == "" {
		return errors.New("-enable-enterprise provided without setting env var CONSUL_ENT_LICENSE with consul license")
	}
	return nil
}

func (t *TestFlags) TestConfigFromFlags() *config.TestConfig {
	tempDir := t.flagDebugDirectory

	// if the Version is empty consulVersion will be nil
	consulVersion, _ := version.NewVersion(t.flagConsulVersion)

	return &config.TestConfig{
		Kubeconfig:    t.flagKubeconfig,
		KubeContext:   t.flagKubecontext,
		KubeNamespace: t.flagNamespace,

		EnableMultiCluster:     t.flagEnableMultiCluster,
		SecondaryKubeconfig:    t.flagSecondaryKubeconfig,
		SecondaryKubeContext:   t.flagSecondaryKubecontext,
		SecondaryKubeNamespace: t.flagSecondaryNamespace,

		EnableEnterprise:  t.flagEnableEnterprise,
		EnterpriseLicense: t.flagEnterpriseLicense,

		EnableOpenshift: t.flagEnableOpenshift,

		EnablePodSecurityPolicies: t.flagEnablePodSecurityPolicies,

		EnableTransparentProxy: t.flagEnableTransparentProxy,

<<<<<<< HEAD
		ConsulImage:        t.flagConsulImage,
		ConsulK8SImage:     t.flagConsulK8sImage,
		ConsulMajorVersion: t.flagConsulMajorVersion,
=======
		ConsulImage:    t.flagConsulImage,
		ConsulK8SImage: t.flagConsulK8sImage,
		ConsulVersion:  consulVersion,
>>>>>>> 9968b417

		NoCleanupOnFailure: t.flagNoCleanupOnFailure,
		DebugDirectory:     tempDir,
		UseKind:            t.flagUseKind,
	}
}<|MERGE_RESOLUTION|>--- conflicted
+++ resolved
@@ -29,15 +29,9 @@
 
 	flagEnableTransparentProxy bool
 
-<<<<<<< HEAD
-	flagConsulImage        string
-	flagConsulMajorVersion int
-	flagConsulK8sImage     string
-=======
 	flagConsulImage    string
 	flagConsulK8sImage string
 	flagConsulVersion  string
->>>>>>> 9968b417
 
 	flagNoCleanupOnFailure bool
 
@@ -63,7 +57,6 @@
 	flag.StringVar(&t.flagNamespace, "namespace", "", "The Kubernetes namespace to use for tests.")
 
 	flag.StringVar(&t.flagConsulImage, "consul-image", "", "The Consul image to use for all tests.")
-	flag.IntVar(&t.flagConsulMajorVersion, "consul-major-version", 0, "The Consul major version.")
 	flag.StringVar(&t.flagConsulK8sImage, "consul-k8s-image", "", "The consul-k8s image to use for all tests.")
 	flag.StringVar(&t.flagConsulVersion, "consul-version", "", "The consul version used for all tests.")
 
@@ -145,15 +138,9 @@
 
 		EnableTransparentProxy: t.flagEnableTransparentProxy,
 
-<<<<<<< HEAD
-		ConsulImage:        t.flagConsulImage,
-		ConsulK8SImage:     t.flagConsulK8sImage,
-		ConsulMajorVersion: t.flagConsulMajorVersion,
-=======
 		ConsulImage:    t.flagConsulImage,
 		ConsulK8SImage: t.flagConsulK8sImage,
 		ConsulVersion:  consulVersion,
->>>>>>> 9968b417
 
 		NoCleanupOnFailure: t.flagNoCleanupOnFailure,
 		DebugDirectory:     tempDir,
